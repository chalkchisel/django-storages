"""
Custom storage for django with Mosso Cloud Files backend.
Created by Rich Leland <rich@richleland.com>.
"""
from django.conf import settings
from django.core.exceptions import ImproperlyConfigured
from django.core.files import File
from django.core.files.storage import Storage
from django.utils.text import get_valid_filename

try:
    import cloudfiles
    from cloudfiles.errors import NoSuchObject
except ImportError:
    raise ImproperlyConfigured("Could not load cloudfiles dependency. See "
                               "http://www.mosso.com/cloudfiles.jsp.")

# TODO: implement TTL into cloudfiles methods
CLOUDFILES_TTL = getattr(settings, 'CLOUDFILES_TTL', 600)


def cloudfiles_upload_to(self, filename):
    """
    Simple, custom upload_to because Cloud Files doesn't support
    nested containers (directories).

    Actually found this out from @minter:
    @richleland The Cloud Files APIs do support pseudo-subdirectories, by
    creating zero-byte files with type application/directory.

    May implement in a future version.
    """
    return get_valid_filename(filename)


class CloudFilesStorage(Storage):
    """
    Custom storage for Mosso Cloud Files.
    """
    default_quick_listdir = True

    def __init__(self, username=None, api_key=None, container=None,
                 connection_kwargs=None):
        """
        Initialize the settings for the connection and container.
        """
        self.username = username or settings.CLOUDFILES_USERNAME
        self.api_key = api_key or settings.CLOUDFILES_API_KEY
        self.container_name = container or settings.CLOUDFILES_CONTAINER
        self.connection_kwargs = connection_kwargs or {}

    def __getstate__(self):
        """
        Return a picklable representation of the storage.
        """
        return dict(username=self.username,
                    api_key=self.api_key,
                    container_name=self.container_name,
                    connection_kwargs=self.connection_kwargs)

    def _get_connection(self):
        if not hasattr(self, '_connection'):
            self._connection = cloudfiles.get_connection(self.username,
                                    self.api_key, **self.connection_kwargs)
        return self._connection

    def _set_connection(self, value):
        self._connection = value

    connection = property(_get_connection, _set_connection)

    def _get_container(self):
        if not hasattr(self, '_container'):
            self.container = self.connection.get_container(
                                                        self.container_name)
        return self._container

    def _set_container(self, container):
        """
        Set the container, making it publicly available (on Limelight CDN) if
        it is not already.
        """
        if not container.is_public():
            container.make_public()
        if hasattr(self, '_container_public_uri'):
            delattr(self, '_container_public_uri')
        self._container = container

    container = property(_get_container, _set_container)

    def _get_container_url(self):
        if not hasattr(self, '_container_public_uri'):
            self._container_public_uri = self.container.public_uri()
        return self._container_public_uri

    container_url = property(_get_container_url)

    def _get_cloud_obj(self, name):
        """
        Helper function to get retrieve the requested Cloud Files Object.
        """
        return self.container.get_object(name)

    def _open(self, name, mode='rb'):
        """
        Return the CloudFilesStorageFile.
        """
        return CloudFilesStorageFile(storage=self, name=name)

    def _save(self, name, content):
        """
        Use the Cloud Files service to write ``content`` to a remote file
        (called ``name``).
        """
        content.open()
        cloud_obj = self.container.create_object(name)
<<<<<<< HEAD
        if hasattr(content.file, 'content_type'):
            cloud_obj.content_type = content.file.content_type
        cloud_obj.send(content_str)
=======
        # If the content type is available, pass it in directly rather than
        # getting the cloud object to try to guess.
        if hasattr(content.file, 'content_type'):
            cloud_obj.content_type = content.file.content_type
        cloud_obj.send(content)
>>>>>>> e0742cba
        content.close()
        return name

    def delete(self, name):
        """
        Deletes the specified file from the storage system.
        """
        self.container.delete_object(name)

    def exists(self, name):
        """
        Returns True if a file referenced by the given name already exists in
        the storage system, or False if the name is available for a new file.
        """
        try:
            self._get_cloud_obj(name)
            return True
        except NoSuchObject:
            return False

    def listdir(self, path):
        """
        Lists the contents of the specified path, returning a 2-tuple; the
        first being an empty list of directories (not available for quick-
        listing), the second being a list of filenames.

        If the list of directories is required, use the full_listdir method.
        """
        files = []
        if path and not path.endswith('/'):
            path = '%s/' % path
        path_len = len(path)
        for name in self.container.list_objects(path=path):
            files.append(name[path_len:])
        return ([], files)

    def full_listdir(self, path):
        """
        Lists the contents of the specified path, returning a 2-tuple of lists;
        the first item being directories, the second item being files.

        On large containers, this may be a slow operation for root containers
        because every single object must be returned (cloudfiles does not
        provide an explicit way of listing directories).
        """
        dirs = set()
        files = []
        if path and not path.endswith('/'):
            path = '%s/' % path
        path_len = len(path)
        for name in self.container.list_objects(prefix=path):
            name = name[path_len:]
            slash = name[1:-1].find('/') + 1
            if slash:
                dirs.add(name[:slash])
            elif name:
                files.append(name)
        dirs = list(dirs)
        dirs.sort()
        return (dirs, files)

    def size(self, name):
        """
        Returns the total size, in bytes, of the file specified by name.
        """
        return self._get_cloud_obj(name).size

    def url(self, name):
        """
        Returns an absolute URL where the file's contents can be accessed
        directly by a web browser.
        """
        return '%s/%s' % (self.container_url, name)


class CloudFilesStorageFile(File):
    closed = False

    def __init__(self, storage, name, *args, **kwargs):
        self._storage = storage
        super(CloudFilesStorageFile, self).__init__(file=None, name=name,
                                                    *args, **kwargs)

    def _get_size(self):
        if not hasattr(self, '_size'):
            self._size = self._storage.size(self.name)
        return self._size

    def _set_size(self, size):
        self._size = size

    size = property(_get_size, _set_size)

    def _get_file(self):
        if not hasattr(self, '_file'):
            self._file = self._storage._get_cloud_obj(self.name)
        return self._file

    def _set_file(self, value):
        if value is None:
            if hasattr(self, '_file'):
                del self._file
        else:
            self._file = value

    file = property(_get_file, _set_file)

    def read(self, num_bytes=None):
        data = self.file.read(size=num_bytes or -1, offset=self._pos)
        self._pos += len(data)
        return data

    def open(self, *args, **kwargs):
        """
        Open the cloud file object.
        """
        self.file
        self._pos = 0

    def close(self, *args, **kwargs):
        self._pos = 0

    @property
    def closed(self):
        return not hasattr(self, '_file')

    def seek(self, pos):
        self._pos = pos<|MERGE_RESOLUTION|>--- conflicted
+++ resolved
@@ -114,17 +114,11 @@
         """
         content.open()
         cloud_obj = self.container.create_object(name)
-<<<<<<< HEAD
-        if hasattr(content.file, 'content_type'):
-            cloud_obj.content_type = content.file.content_type
-        cloud_obj.send(content_str)
-=======
         # If the content type is available, pass it in directly rather than
         # getting the cloud object to try to guess.
         if hasattr(content.file, 'content_type'):
             cloud_obj.content_type = content.file.content_type
         cloud_obj.send(content)
->>>>>>> e0742cba
         content.close()
         return name
 
