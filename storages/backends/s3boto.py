--- conflicted
+++ resolved
@@ -195,14 +195,9 @@
             k = self.bucket.new_key(self._encode_name(name))
 
         k.set_metadata('Content-Type',content_type)
-<<<<<<< HEAD
-        k.set_contents_from_file(content, headers=headers, policy=self.acl, 
+        k.set_contents_from_file(content, headers=headers, policy=self.acl,
                                  reduced_redundancy=self.reduced_redundancy,
                                  encrypt_key=self.encryption)
-=======
-        k.set_contents_from_file(content, headers=headers, policy=self.acl,
-                                 reduced_redundancy=self.reduced_redundancy)
->>>>>>> e6cacc2c
         return cleaned_name
 
     def delete(self, name):
